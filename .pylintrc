[MAIN]

# Analyse import fallback blocks. This can be used to support both Python 2 and
# 3 compatible code, which means that the block might have code that exists
# only in one or another interpreter, leading to false positives when analysed.
analyse-fallback-blocks=no

# Clear in-memory caches upon conclusion of linting. Useful if running pylint
# in a server-like mode.
clear-cache-post-run=no

# Load and enable all available extensions. Use --list-extensions to see a list
# all available extensions.
#enable-all-extensions=

# In error mode, messages with a category besides ERROR or FATAL are
# suppressed, and no reports are done by default. Error mode is compatible with
# disabling specific errors.
#errors-only=

# Always return a 0 (non-error) status code, even if lint errors are found.
# This is primarily useful in continuous integration scripts.
#exit-zero=

# A comma-separated list of package or module names from where C extensions may
# be loaded. Extensions are loading into the active Python interpreter and may
# run arbitrary code.
extension-pkg-allow-list=

# A comma-separated list of package or module names from where C extensions may
# be loaded. Extensions are loading into the active Python interpreter and may
# run arbitrary code. (This is an alternative name to extension-pkg-allow-list
# for backward compatibility.)
extension-pkg-whitelist=

# Return non-zero exit code if any of these messages/categories are detected,
# even if score is above --fail-under value. Syntax same as enable. Messages
# specified are enabled, while categories only check already-enabled messages.
fail-on=

# Specify a score threshold under which the program will exit with error.
fail-under=10

# Interpret the stdin as a python script, whose filename needs to be passed as
# the module_or_package argument.
#from-stdin=

# Files or directories to be skipped. They should be base names, not paths.
ignore=CVS,protobufs

# Add files or directories matching the regular expressions patterns to the
# ignore-list. The regex matches against paths and can be in Posix or Windows
# format. Because '\\' represents the directory delimiter on Windows systems,
# it can't be used as an escape character.
ignore-paths=

# Files or directories matching the regular expression patterns are skipped.
# The regex matches against base names, not paths. The default value ignores
# Emacs file locks
ignore-patterns=^\.#

# List of module names for which member attributes should not be checked
# (useful for modules/projects where namespaces are manipulated during runtime
# and thus existing member attributes cannot be deduced by static analysis). It
# supports qualified module names, as well as Unix pattern matching.
<<<<<<< HEAD
ignored-modules=gptqmodel,                
=======
ignored-modules=auto_gptq,
>>>>>>> 05bb4422
                exllama_kernels,
                exllamav2_kernels,
                llmcompressor,
                cutlass_mm,
                pygraphviz,
                matplotlib

# Python code to execute, usually for sys.path manipulation such as
# pygtk.require().
#init-hook=

# Use multiple processes to speed up Pylint. Specifying 0 will auto-detect the
# number of processors available to use, and will cap the count on Windows to
# avoid hangs.
jobs=1

# Control the amount of potential inferred values when inferring a single
# object. This can help the performance when dealing with large functions or
# complex, nested conditions.
limit-inference-results=100

# List of plugins (as comma separated values of python module names) to load,
# usually to register additional checkers.
load-plugins=

# Pickle collected data for later comparisons.
persistent=yes

# Minimum Python version to use for version dependent checks. Will default to
# the version used to run pylint.
py-version=3.10

# Discover python modules and packages in the file system subtree.
recursive=no

# When enabled, pylint would attempt to guess common misconfiguration and emit
# user-friendly hints instead of false-positive error messages.
suggestion-mode=yes

# Allow loading of arbitrary C extensions. Extensions are imported into the
# active Python interpreter and may run arbitrary code.
unsafe-load-any-extension=no

# In verbose mode, extra non-checker-related info will be displayed.
#verbose=


[BASIC]

# Naming style matching correct argument names.
argument-naming-style=snake_case

# Regular expression matching correct argument names. Overrides argument-
# naming-style. If left empty, argument names will be checked with the set
# naming style.
#argument-rgx=

# Naming style matching correct attribute names.
attr-naming-style=snake_case

# Regular expression matching correct attribute names. Overrides attr-naming-
# style. If left empty, attribute names will be checked with the set naming
# style.
#attr-rgx=

# Bad variable names which should always be refused, separated by a comma.
bad-names=foo,
          bar,
          baz,
          toto,
          tutu,
          tata

# Bad variable names regexes, separated by a comma. If names match any regex,
# they will always be refused
bad-names-rgxs=

# Naming style matching correct class attribute names.
class-attribute-naming-style=any

# Regular expression matching correct class attribute names. Overrides class-
# attribute-naming-style. If left empty, class attribute names will be checked
# with the set naming style.
#class-attribute-rgx=

# Naming style matching correct class constant names.
class-const-naming-style=UPPER_CASE

# Regular expression matching correct class constant names. Overrides class-
# const-naming-style. If left empty, class constant names will be checked with
# the set naming style.
#class-const-rgx=

# Naming style matching correct class names.
class-naming-style=PascalCase

# Regular expression matching correct class names. Overrides class-naming-
# style. If left empty, class names will be checked with the set naming style.
#class-rgx=

# Naming style matching correct constant names.
const-naming-style=UPPER_CASE

# Regular expression matching correct constant names. Overrides const-naming-
# style. If left empty, constant names will be checked with the set naming
# style.
#const-rgx=

# Minimum line length for functions/classes that require docstrings, shorter
# ones are exempt.
docstring-min-length=-1

# Naming style matching correct function names.
function-naming-style=snake_case

# Regular expression matching correct function names. Overrides function-
# naming-style. If left empty, function names will be checked with the set
# naming style.
#function-rgx=

# Good variable names which should always be accepted, separated by a comma.
good-names=i,
           j,
           k,
           ex,
           Run,
           _

# Good variable names regexes, separated by a comma. If names match any regex,
# they will always be accepted
good-names-rgxs=

# Include a hint for the correct naming format with invalid-name.
include-naming-hint=no

# Naming style matching correct inline iteration names.
inlinevar-naming-style=any

# Regular expression matching correct inline iteration names. Overrides
# inlinevar-naming-style. If left empty, inline iteration names will be checked
# with the set naming style.
#inlinevar-rgx=

# Naming style matching correct method names.
method-naming-style=snake_case

# Regular expression matching correct method names. Overrides method-naming-
# style. If left empty, method names will be checked with the set naming style.
#method-rgx=

# Naming style matching correct module names.
module-naming-style=snake_case

# Regular expression matching correct module names. Overrides module-naming-
# style. If left empty, module names will be checked with the set naming style.
#module-rgx=

# Colon-delimited sets of names that determine each other's naming style when
# the name regexes allow several styles.
name-group=

# Regular expression which should only match function or class names that do
# not require a docstring.
no-docstring-rgx=^_

# List of decorators that produce properties, such as abc.abstractproperty. Add
# to this list to register other decorators that produce valid properties.
# These decorators are taken in consideration only for invalid-name.
property-classes=abc.abstractproperty

# Regular expression matching correct type variable names. If left empty, type
# variable names will be checked with the set naming style.
#typevar-rgx=

# Naming style matching correct variable names.
variable-naming-style=snake_case

# Regular expression matching correct variable names. Overrides variable-
# naming-style. If left empty, variable names will be checked with the set
# naming style.
#variable-rgx=


[CLASSES]

# Warn about protected attribute access inside special methods
check-protected-access-in-special-methods=no

# List of method names used to declare (i.e. assign) instance attributes.
defining-attr-methods=__init__,
                      __new__,
                      setUp,
                      __post_init__

# List of member names, which should be excluded from the protected access
# warning.
exclude-protected=_asdict,
                  _fields,
                  _replace,
                  _source,
                  _make

# List of valid names for the first argument in a class method.
valid-classmethod-first-arg=cls

# List of valid names for the first argument in a metaclass class method.
valid-metaclass-classmethod-first-arg=mcs


[DESIGN]

# List of regular expressions of class ancestor names to ignore when counting
# public methods (see R0903)
exclude-too-few-public-methods=

# List of qualified class names to ignore when counting class parents (see
# R0901)
ignored-parents=

# Maximum number of arguments for function / method.
max-args=10

# Maximum number of attributes for a class (see R0902).
max-attributes=10

# Maximum number of boolean expressions in an if statement (see R0916).
max-bool-expr=5

# Maximum number of branch for function / method body.
max-branches=12

# Maximum number of locals for function / method body.
max-locals=15

# Maximum number of parents for a class (see R0901).
max-parents=7

# Maximum number of public methods for a class (see R0904).
max-public-methods=20

# Maximum number of return / yield for function / method body.
max-returns=6

# Maximum number of statements in function / method body.
max-statements=50

# Minimum number of public methods for a class (see R0903).
min-public-methods=2


[EXCEPTIONS]

# Exceptions that will emit a warning when caught.
overgeneral-exceptions=builtins.BaseException,builtins.Exception


[FORMAT]

# Expected format of line ending, e.g. empty (any line ending), LF or CRLF.
expected-line-ending-format=

# Regexp for a line that is allowed to be longer than the limit.
ignore-long-lines=^\s*(# )?<?https?://\S+>?$

# Number of spaces of indent required inside a hanging or continued line.
indent-after-paren=4

# String used as indentation unit. This is usually "    " (4 spaces) or "\t" (1
# tab).
indent-string='    '

# Maximum number of characters on a single line.
max-line-length=100

# Maximum number of lines in a module.
max-module-lines=1100

# Allow the body of a class to be on the same line as the declaration if body
# contains single statement.
single-line-class-stmt=no

# Allow the body of an if to be on the same line as the test if there is no
# else.
single-line-if-stmt=no


[IMPORTS]

# List of modules that can be imported at any level, not just the top level
# one.
allow-any-import-level=

# Allow explicit reexports by alias from a package __init__.
allow-reexport-from-package=no

# Allow wildcard imports from modules that define __all__.
allow-wildcard-with-all=no

# Deprecated modules which should not be used, separated by a comma.
deprecated-modules=

# Output a graph (.gv or any supported image format) of external dependencies
# to the given file (report RP0402 must not be disabled).
ext-import-graph=

# Output a graph (.gv or any supported image format) of all (i.e. internal and
# external) dependencies to the given file (report RP0402 must not be
# disabled).
import-graph=

# Output a graph (.gv or any supported image format) of internal dependencies
# to the given file (report RP0402 must not be disabled).
int-import-graph=

# Force import order to recognize a module as part of the standard
# compatibility libraries.
known-standard-library=

# Force import order to recognize a module as part of a third party library.
known-third-party=enchant

# Couples of modules and preferred modules, separated by a comma.
preferred-modules=


[LOGGING]

# The type of string formatting that logging methods do. `old` means using %
# formatting, `new` is for `{}` formatting.
logging-format-style=old

# Logging modules to check that the string format arguments are in logging
# function parameter format.
logging-modules=logging


[MESSAGES CONTROL]

# Only show warnings with the listed confidence levels. Leave empty to show
# all. Valid levels: HIGH, CONTROL_FLOW, INFERENCE, INFERENCE_FAILURE,
# UNDEFINED.
confidence=HIGH,
           CONTROL_FLOW,
           INFERENCE,
           INFERENCE_FAILURE,
           UNDEFINED

# Disable the message, report, category or checker with the given id(s). You
# can either give multiple identifiers separated by comma (,) or put this
# option multiple times (only on the command line, not in the configuration
# file where it should appear only once). You can also use "--disable=all" to
# disable everything first and then re-enable specific checks. For example, if
# you want to run only the similarities checker, you can use "--disable=all
# --enable=similarities". If you want to run only the classes checker, but have
# no Warning level messages displayed, use "--disable=all --enable=classes
# --disable=W".
disable=raw-checker-failed,
        bad-inline-option,
        locally-disabled,
        file-ignored,
        suppressed-message,
        useless-suppression,
        deprecated-pragma,
        # Added messages
        use-symbolic-message-instead,
        invalid-name,
        inconsistent-return-statements,
        no-member,
        abstract-method,
        arguments-differ,
        import-outside-toplevel,
        too-many-instance-attributes,
        too-many-arguments,
        too-many-locals,
        too-many-branches,
        too-many-statements,
        too-many-positional-arguments,
        too-many-lines,
        cyclic-import,
        too-few-public-methods,
        protected-access,
        fixme,
        logging-fstring-interpolation,
        logging-format-interpolation,
        logging-too-many-args,
        attribute-defined-outside-init,
        abstract-method,
        pointless-statement,
        wrong-import-order,
        duplicate-code,
        unbalanced-tuple-unpacking,
        missing-module-docstring,

# Enable the message, report, category or checker with the given id(s). You can
# either give multiple identifier separated by comma (,) or put this option
# multiple time (only on the command line, not in the configuration file where
# it should appear only once). See also the "--disable" option for examples.
enable=c-extension-no-member


[METHOD_ARGS]

# List of qualified names (i.e., library.method) which require a timeout
# parameter e.g. 'requests.api.get,requests.api.post'
timeout-methods=requests.api.delete,requests.api.get,requests.api.head,requests.api.options,requests.api.patch,requests.api.post,requests.api.put,requests.api.request


[MISCELLANEOUS]

# List of note tags to take in consideration, separated by a comma.
notes=FIXME,
      XXX,
      TODO

# Regular expression of note tags to take in consideration.
notes-rgx=


[REFACTORING]

# Maximum number of nested blocks for function / method body
max-nested-blocks=5

# Complete name of functions that never returns. When checking for
# inconsistent-return-statements if a never returning function is called then
# it will be considered as an explicit return statement and no message will be
# printed.
never-returning-functions=sys.exit,argparse.parse_error


[REPORTS]

# Python expression which should return a score less than or equal to 10. You
# have access to the variables 'fatal', 'error', 'warning', 'refactor',
# 'convention', and 'info' which contain the number of messages in each
# category, as well as 'statement' which is the total number of statements
# analyzed. This score is used by the global evaluation report (RP0004).
evaluation=max(0, 0 if fatal else 10.0 - ((float(5 * error + warning + refactor + convention) / statement) * 10))

# Template used to display messages. This is a python new-style format string
# used to format the message information. See doc for all details.
msg-template=

# Set the output format. Available formats are text, parseable, colorized, json
# and msvs (visual studio). You can also give a reporter class, e.g.
# mypackage.mymodule.MyReporterClass.
output-format=text

# Tells whether to display a full report or only the messages.
reports=yes

# Activate the evaluation score.
score=yes


[SIMILARITIES]

# Comments are removed from the similarity computation
ignore-comments=yes

# Docstrings are removed from the similarity computation
ignore-docstrings=yes

# Imports are removed from the similarity computation
ignore-imports=yes

# Signatures are removed from the similarity computation
ignore-signatures=yes

# Minimum lines number of a similarity.
min-similarity-lines=4


[SPELLING]

# Limits count of emitted suggestions for spelling mistakes.
max-spelling-suggestions=4

# Spelling dictionary name. Available dictionaries: none. To make it work,
# install the 'python-enchant' package.
spelling-dict=

# List of comma separated words that should be considered directives if they
# appear at the beginning of a comment and should not be checked.
spelling-ignore-comment-directives=fmt: on,fmt: off,noqa:,noqa,nosec,isort:skip,mypy:

# List of comma separated words that should not be checked.
spelling-ignore-words=

# A path to a file that contains the private dictionary; one word per line.
spelling-private-dict-file=

# Tells whether to store unknown words to the private dictionary (see the
# --spelling-private-dict-file option) instead of raising a message.
spelling-store-unknown-words=no


[STRING]

# This flag controls whether inconsistent-quotes generates a warning when the
# character used as a quote delimiter is used inconsistently within a module.
check-quote-consistency=no

# This flag controls whether the implicit-str-concat should generate a warning
# on implicit string concatenation in sequences defined over several lines.
check-str-concat-over-line-jumps=no


[TYPECHECK]

# List of decorators that produce context managers, such as
# contextlib.contextmanager. Add to this list to register other decorators that
# produce valid context managers.
contextmanager-decorators=contextlib.contextmanager

# List of members which are set dynamically and missed by pylint inference
# system, and so shouldn't trigger E1101 when accessed. Python regular
# expressions are accepted.
generated-members=

# Tells whether to warn about missing members when the owner of the attribute
# is inferred to be None.
ignore-none=yes

# This flag controls whether pylint should warn about no-member and similar
# checks whenever an opaque object is returned when inferring. The inference
# can return multiple potential results while evaluating a Python object, but
# some branches might not be evaluated, which results in partial inference. In
# that case, it might be useful to still emit no-member and other checks for
# the rest of the inferred objects.
ignore-on-opaque-inference=yes

# List of symbolic message names to ignore for Mixin members.
ignored-checks-for-mixins=no-member,
                          not-async-context-manager,
                          not-context-manager,
                          attribute-defined-outside-init

# List of class names for which member attributes should not be checked (useful
# for classes with dynamically set attributes). This supports the use of
# qualified names.
ignored-classes=optparse.Values,thread._local,_thread._local,argparse.Namespace

# Show a hint with possible names when a member name was not found. The aspect
# of finding the hint is based on edit distance.
missing-member-hint=yes

# The minimum edit distance a name should have in order to be considered a
# similar match for a missing member name.
missing-member-hint-distance=1

# The total number of similar names that should be taken in consideration when
# showing a hint for a missing member.
missing-member-max-choices=1

# Regex pattern to define which classes are considered mixins.
mixin-class-rgx=.*[Mm]ixin

# List of decorators that change the signature of a decorated function.
signature-mutators=


[VARIABLES]

# List of additional names supposed to be defined in builtins. Remember that
# you should avoid defining new builtins when possible.
additional-builtins=

# Tells whether unused global variables should be treated as a violation.
allow-global-unused-variables=yes

# List of names allowed to shadow builtins
allowed-redefined-builtins=

# List of strings which can identify a callback function by name. A callback
# name must start or end with one of those strings.
callbacks=cb_,
          _cb

# A regular expression matching the name of dummy variables (i.e. expected to
# not be used).
dummy-variables-rgx=_+$|(_[a-zA-Z0-9_]*[a-zA-Z0-9]+?$)|dummy|^ignored_|^unused_

# Argument names that match this expression will be ignored.
ignored-argument-names=_.*|^ignored_|^unused_

# Tells whether we should check for unused import in __init__ files.
init-import=no

# List of qualified module names which can have objects that can redefine
# builtins.
redefining-builtins-modules=six.moves,past.builtins,future.builtins,builtins,io<|MERGE_RESOLUTION|>--- conflicted
+++ resolved
@@ -63,11 +63,7 @@
 # (useful for modules/projects where namespaces are manipulated during runtime
 # and thus existing member attributes cannot be deduced by static analysis). It
 # supports qualified module names, as well as Unix pattern matching.
-<<<<<<< HEAD
 ignored-modules=gptqmodel,                
-=======
-ignored-modules=auto_gptq,
->>>>>>> 05bb4422
                 exllama_kernels,
                 exllamav2_kernels,
                 llmcompressor,
