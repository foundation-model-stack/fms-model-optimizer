--- conflicted
+++ resolved
@@ -134,10 +134,7 @@
             )
         elif qa_mode == "dorefa":
             act_quantizer = dorefa_quantize_activation
-<<<<<<< HEAD
-=======
-
->>>>>>> 9ee258bb
+
         elif "max" in qa_mode:
             # NOTE Need to be careful using this for activation, particular to 1 sided.
             if "min" in qa_mode:
