# Copyright The FMS Model Optimizer Authors
#
# Licensed under the Apache License, Version 2.0 (the "License");
# you may not use this file except in compliance with the License.
# You may obtain a copy of the License at
#
#     http://www.apache.org/licenses/LICENSE-2.0
#
# Unless required by applicable law or agreed to in writing, software
# distributed under the License is distributed on an "AS IS" BASIS,
# WITHOUT WARRANTIES OR CONDITIONS OF ANY KIND, either express or implied.
# See the License for the specific language governing permissions and
# limitations under the License.
"""Main user interfacing functions, such as qmodel_prep()"""

# Standard
from pathlib import Path
import gc
import logging
import sys
import warnings

# Third Party
from torch import nn
import torch

# Local
from fms_mo.calib import qmodel_calib
from fms_mo.modules import QBmm_modules, QConv2d_modules, QLinear_modules, QLSTM_modules
from fms_mo.quant.quantizers import Qbypass
from fms_mo.utils.import_utils import available_packages
from fms_mo.utils.qconfig_utils import check_config, qconfig_save, set_mx_specs
from fms_mo.utils.utils import prepare_inputs

# import numpy as np # only used in experimental func


logger = logging.getLogger(__name__)


def update_optim_param_groups(net, optim, qcfg):
    """Step:
    0) confirm existing parameters in optimizer are all from net.named_params()
    1) collect clip_val parameters
    2) if they exist in any existing parameter_groups, remove them
    3) add new clipval_a (and clipval_w) group

    Args:
        net (nn.Modules): parameters in this model are going to be checked against optimizer
        optim (Any): optimizer to be analyzed and updated
        qcfg (dict): quantization config

    Returns:
        optimizer: updated optimizer with quant related parameters collected into a group.
    """
    setAllParams = {v for _, v in net.named_parameters()}  # this is "set comprehension"
    params_not_in_model = []
    for g in optim.param_groups:
        params_not_in_model += list(set(g["params"]) - setAllParams)
    if len(params_not_in_model) != 0:
        logger.warning(
            "Inconsistency between optimizer and model! \n"
            f"{len(params_not_in_model)} parameters found in optimizer but not in model "
        )

    clip_val_group = {
        "params": [p for n, p in net.named_parameters() if "clip_val" in n]
    }
    param_a, param_a_name = [], []
    param_w, param_w_name = [], []
    for name, param in net.named_parameters():
        if ".clip_val" in name:
            if "quantize_weight" in name:
                param_w.append(param)
                param_w_name.append(name)
            elif any(
                k in name
                for k in [
                    "quantize_feature",
                    "quantize_input",
                    "quantize_hidden",
                    "quantize_m",
                ]
            ):
                param_a.append(param)
                param_a_name.append(name)
    cv_group_w = {
        "params": param_w
    }  # for W clipvals, (if W407, may need to set LR differently)
    cv_group_a = {"params": param_a}  # for A clipvals (both clipval and clipvaln)

    setCVG = set(clip_val_group["params"])
    setCVGnames = set(param_a_name + param_w_name)
    Nparam_removed = 0
    pg2del = []
    nameChk = ["name", "names"]
    # NOTE: special case for EffecientDet, which has a key 'name' in the param_groups dict. doesn't
    #       seem useful and most other nets don't have it. if not used, do not add it to the dict.
    keyGroupName, keyIdvName = None, None
    for idx, g in enumerate(optim.param_groups):
        set_params = set(g["params"])
        for n in nameChk:
            if n in g:
                if isinstance(g[n], list):
                    # A list of param names. make sure user didn't pick "name" over "names"
                    keyIdvName = n
                elif isinstance(g[n], str):
                    # if not a list -> meant "group name". No need to update
                    keyGroupName = n

        if not setCVG.isdisjoint(set_params):
            inters_params = setCVG.intersection(set_params)
            new_set_params = set_params - setCVG
            logger.info(
                f"In param_group[{idx}], found {len(inters_params)} duplicate parameters"
            )
            if len(new_set_params) == 0:
                pg2del.append(idx)
            else:
                g["params"] = list(new_set_params)
                if keyIdvName:
                    g[keyIdvName] = list(set(g[keyIdvName]) - setCVGnames)

            Nparam_removed += len(inters_params)
    if len(pg2del) > 0:
        logger.info(
            f"Deleteing {len(pg2del)} param_group(s), "
            f"optimizer originally has {len(optim.param_groups)}"
        )
        pg2del.sort(reverse=True)
        # index of the group, delete from largest to smallest, otherwise will delete incorrect grps
        for pgi in pg2del:
            del optim.param_groups[pgi]
        logger.info(f"After deleteing, optimizer now has {len(optim.param_groups)}")
    logger.info(
        f"Total duplicate parameters removed {Nparam_removed}, clip_val_group has {len(setCVG)}"
    )

    cv_group_a["weight_decay"] = qcfg.get("pact_a_decay", 0.0)
    cv_group_w["weight_decay"] = qcfg.get("pact_w_decay", cv_group_a["weight_decay"])
    # NOTE: if pact decay for weight is not specified, use pact decay a might be ok
    param_names = [
        "lr",
        "momentum",
        "nesterov",
    ]
    str_a = f"decay={cv_group_a['weight_decay']}"
    str_w = f"decay={cv_group_w['weight_decay']}"
    for pn_i in param_names:
        if f"pact_a_{pn_i}" in qcfg:
            cv_group_a[pn_i] = qcfg[f"pact_a_{pn_i}"]
            str_a += f", {pn_i}={cv_group_a[pn_i]}"
        if f"pact_w_{pn_i}" in qcfg:
            cv_group_w[pn_i] = qcfg[f"pact_w_{pn_i}"]
            str_w += f", {pn_i}={cv_group_w[pn_i]}"

    if cv_group_a["params"]:
        # if any param is added to this dict, add a new group to optim
        if keyIdvName:
            cv_group_a[keyIdvName] = param_a_name
        if keyGroupName:
            cv_group_a[keyGroupName] = "clip_val_a"
        optim.add_param_group(cv_group_a)
        logger.info(f"New clipval_activation group added to optimizer: {str_a}")
    if cv_group_w["params"]:
        if keyIdvName:
            cv_group_w[keyIdvName] = param_w_name
        if keyGroupName:
            cv_group_a[keyGroupName] = "clip_val_w"
        optim.add_param_group(cv_group_w)
        logger.info(f"New clipval_weight group added to optimizer: {str_w}")

    return optim


def make_quant_module(module, curr_full_name, qcfg, verbose=False):
    """Create a Qmodule based on the provided nn.Module, e.g. nn.Linear -> QLinear. If input module
    is mappable, create a Qmodule and return, otherwise, return the original module. In the future,
    Qmodules need to have a .from_torch() or .from_nn() classmethod, and then this function will be
    greatly simplified.
    NOTE:
    1. This func will check qskip_layer_name before creating the Qmodule
    2. Qmodule will be created on "meta device" as a placeholder, which will skip params init and
        mem alloc, as weights and bias will be reassigned to module.weight/.bias right after

    Args:
        module (nn.Module): the module which Qmodule will be based on
        curr_full_name (str): derived from model.named_modules()
        qcfg (dict): quant_config
        verbose (bool, optional): whether to print details. Defaults to False.

    Returns:
        nn.Module: quantized module
    """
    mapping = qcfg.get("mapping")
    mappable_classes = [cls for cls in mapping.keys() if not isinstance(cls, str)]
    # if mapping is not defined, qmodel_prep should raise alarm before entering QAnyNet4
    qdw = qcfg.get("qdw", False)
    nbits_a = qcfg.get("nbits_a", 32)
    nbits_w = qcfg.get("nbits_w", 32)
    qa_mode = qcfg.get("qa_mode", "pact+")
    qw_mode = qcfg.get("qw_mode", "sawb+")

    # Check if MX has been set outside of qconfig_init without mx_specs being created
    if (
        available_packages["mx"]
        and "mx_specs" not in qcfg
        and (
            (qcfg["qa_mode"].startswith("mx_") and qcfg["qw_mode"].startswith("mx_"))
            or any(key.startswith("mx_") for key in qcfg.keys())
        )
    ):
        set_mx_specs(qcfg, use_mx=True)

    # check if on "black list" (need to be exact match), can be skipped or quantized those
    # to slightly higher "default" precision, or use qspecial_layers to have fine control
    if curr_full_name in qcfg["qskip_layer_name"]:
        nbits_a = qcfg.get("nbits_a_alt", None)
        nbits_w = qcfg.get("nbits_w_alt", None)
    if curr_full_name in qcfg["qspecial_layers"]:
        # this is for special case handling for any layers as user wants, eq qsilu
        # e.g. {'1st.conv':{'nbits_w':8,'qw_mode':'pact+sym'}, 'other.layers':{...} }
        qdict = qcfg["qspecial_layers"][curr_full_name]
        nbits_a = qdict.get("nbits_a", nbits_a)
        nbits_w = qdict.get("nbits_w", nbits_w)
        qa_mode = qdict.get("qa_mode", qa_mode)
        qw_mode = qdict.get("qw_mode", qw_mode)
        # NOTE: if any item is not defined, use current default

    if isinstance(module, tuple(mappable_classes)):
        base_params = {}
        if hasattr(module, "__constants__"):
            base_params = {k: getattr(module, k) for k in module.__constants__}
<<<<<<< HEAD
            base_params["bias"] = getattr(module, "bias", None) is not None
        base_params["device"] = next(module.parameters()).device  # usually cuda
=======
            base_params["bias"] = module.bias is not None
        base_params["device"] = "meta"
>>>>>>> 9ee258bb

    module_output = module

    # If (W,A) is (32,8) or (8,32), one nbits = None ; Do not quantize in this case
    if nbits_a is None or nbits_w is None:
        if verbose:
            logger.info(
                f"Skip quantization of {curr_full_name} - nbits_a or nbits_w is None"
            )
        return module_output

    # For nn.Conv2d
    if isinstance(module, nn.Conv2d):
        if (
            module.__class__ != nn.Conv2d
        ):  # NOTE: isinstance() gives True for subclasses, too.
            logger.warning(
                f"{curr_full_name} {type(module)} seems to be a wrapper of Conv2d."
                "Please make sure it doesn't wrap BN and activation func."
                "Otherwise please create an equivalen QConv wrapper and change qcfg['mapping']."
            )

        QConv = mapping.get(nn.Conv2d, None)
        if QConv is None:
            if verbose:
                logger.info(
                    f"Skip quantization of {curr_full_name} - mapping of Conv2d is None"
                )
            return module_output  # None means no swap for this type

        base_params.pop(
            "output_padding"
        )  # will cause error if send this param to nn.Conv2d..
        if base_params["padding_mode"] != "zeros":
            logger.warning(
                f"{curr_full_name} padding mode = {base_params['padding_mode_i']}"
            )
        isDW = (module.in_channels == module.out_channels) and (
            module.groups == module.in_channels
        )
        # detect extra attributes for 'customized modules', add them to base_params and pass to
        # QConv altogether, make sure QConv has **kwargs so that it can receive/handle/ignore them
        typicalAttr = (
            dir(nn.Conv2d)
            + list(base_params.keys())
            + ["output_padding", "weight", "bias"]
        )
        extraAttr = [
            k for k in dir(module) if not k.startswith("_") and k not in typicalAttr
        ]
        for k in extraAttr:
            base_params[k] = getattr(module, k, None)

        # optional skip for DW layers
        if isDW and not qdw:
            nbits_a = qcfg.get("nbits_a_alt", None)
            nbits_w = qcfg.get("nbits_w_alt", None)

        # if either nbits_x_alt is None -> skip, otherwise, use alternative precision for this layer
        # e.g. 1st layer (W,A) can be (32,8)
        if nbits_a is None or nbits_w is None:
            if verbose:
                logger.info(f"skip quantization of {curr_full_name}")
        else:
            module_output = QConv(
                **base_params,
                # add new, necessary parameters below, try to utilize qcfg as much as u can,
                # e.g. clipvals... in the future, rely on Qmodule.from_torch()
                num_bits_feature=nbits_a,
                qa_mode=qa_mode,
                num_bits_weight=nbits_w,
                qw_mode=qw_mode,
                qcfg=qcfg,
                non_neg=(curr_full_name in qcfg["qsinglesided_name"]),
            )  # see findSingleSidedConv() for more details
            module_output.weight = (
                module.weight
            )  # don't forget to copy w and b tensors to the new module
            if base_params["bias"] is True:
                module_output.bias = module.bias

            # when adaR quantizer is init'ed, W has not been copied, need to call init delta here
            if "adaround" in qw_mode and nbits_w != 32:
                module_output.quantize_weight.to(module.weight.device)
                if "SAWB" not in qw_mode:
                    module_output.quantize_weight.init_delta(
                        module.weight, qw_mode, curr_full_name
                    )
                module_output.quantize_weight.init_alpha(module.weight)
                module_output.quantize_weight.soft_targets = True

    # For nn.ConvTranspose2d, basically the same as QConv
    elif isinstance(module, nn.ConvTranspose2d):
        if module.__class__ != nn.ConvTranspose2d:
            logger.warning(
                f"{curr_full_name} {type(module)} seems to be a wrapper of ConvTranspose2d."
                "Please make sure it doesn't wrap BN and activ func."
                "Otherwise please create an equivalen QConvT wrapper and change qcfg['mapping']."
            )

        QConvT = mapping.get(nn.ConvTranspose2d, None)
        if QConvT is None:
            if verbose:
                logger.info(
                    f"Skip quantization of {curr_full_name} - mapping of ConvTranspose2d is None"
                )
            return module_output  # None means no swap for this type

        if base_params["padding_mode"] != "zeros":
            logger.warning(
                f"{curr_full_name} padding mode = {base_params['padding_mode_i']}"
            )
        isDW = (module.in_channels == module.out_channels) and (
            module.groups == module.in_channels
        )
        # detect extra attributes for 'customized modules', add them to base_params and then pass to
        # QConv altogether. make sure QConv has **kwargs so that it can receive/handle/ignore them
        typicalAttr = (
            dir(nn.ConvTranspose2d)
            + list(base_params.keys())
            + ["output_padding", "weight", "bias"]
        )
        extraAttr = [
            k for k in dir(module) if not k.startswith("_") and k not in typicalAttr
        ]
        for k in extraAttr:
            base_params[k] = getattr(module, k, None)

        # optional skip for DW layers
        if isDW and not qdw:
            nbits_a = qcfg.get("nbits_a_alt", None)
            nbits_w = qcfg.get("nbits_w_alt", None)

        # if either nbits_x_alt is None -> skip, otherwise, use alternative precision for this layer
        # e.g. 1st layer (W,A) can be (32,8)
        if nbits_a is None or nbits_w is None:
            if verbose:
                logger.info(f"Skip quantization of {curr_full_name}")
        else:
            module_output = QConvT(
                **base_params,
                # add new, necessary parameters below, try to utilize qcfg as much as we can,
                # but in the future, Qmodules should have .from_torch() or .from_nn() method
                num_bits_feature=nbits_a,
                qa_mode=qa_mode,
                num_bits_weight=nbits_w,
                qw_mode=qw_mode,
                qcfg=qcfg,
                non_neg=(curr_full_name in qcfg["qsinglesided_name"]),
            )  # see findSingleSidedConv() for more details
            module_output.weight = module.weight
            # don't forget to copy w and b tensors to the new module
            if base_params["bias"] is True:
                module_output.bias = module.bias

    # For nn.Linear
    elif isinstance(module, nn.Linear):
        if module.__class__ != nn.Linear:
            logger.warning(
                f"{curr_full_name} {type(module)} seems to be a wrapper of Linear."
                "Please make sure it doesn't wrap BN and activ func."
                "Otherwise please create an equivalen Linear wrapper and change qcfg['mapping']."
            )

        QLin = mapping.get(nn.Linear, None)
        if QLin is None:
            if verbose:
                logger.info(
                    f"Skip quantization of {curr_full_name} - mapping of Linear is None"
                )
            return module_output  # None means no swap for this type

        module_output = QLin(
            **base_params,
            num_bits_feature=nbits_a,
            qa_mode=qa_mode,
            num_bits_weight=nbits_w,
            qw_mode=qw_mode,
            qcfg=qcfg,
            non_neg=(curr_full_name in qcfg["qsinglesided_name"]),
        )
        module_output.weight = module.weight
        if base_params["bias"] is True:
            module_output.bias = module.bias
        # double check if there's any extra parameters in the old module, copied over if any
        new_params = dict(module_output.named_parameters())
        for n, p in module.named_parameters():
            if n not in new_params:
                module_output.register_parameter(n, p)
        new_buffs = dict(module_output.named_buffers())
        for n, b in module.named_buffers():
            if n not in new_buffs:
                module_output.register_buffer(n, b)

        # when adaR quantizer is init'ed, W was not copied, hence need to init delta here
        if "adaround" in qw_mode and nbits_w != 32:
            module_output.quantize_weight.to(module.weight.device)
            if "SAWB" not in qw_mode:
                module_output.quantize_weight.init_delta(
                    module.weight, qw_mode, curr_full_name
                )
            module_output.quantize_weight.init_alpha(module.weight)
            module_output.quantize_weight.soft_targets = True

        if qcfg["qkvsync"] and qcfg["qkvsync_my_1st_sibling"].get(module, None):
            Qmod_1st_sib = qcfg["qkvsync_my_1st_sibling"].get(module)
            if Qmod_1st_sib.__class__ == nn.Linear:
                # meaning first time run into this group (could be Q, K, or V), because
                # qcfg["qkvsync_my_1st_sibling"]'s "value" is not updated to Qlinear yet
                #  -> update the LUT's values
                qcfg["qkvsync_my_1st_sibling"].update(
                    {
                        k: module_output
                        for k, v in qcfg["qkvsync_my_1st_sibling"].items()
                        if v is module
                    }
                )
            else:
                Qattrs = [
                    attrb
                    for attrb in dir(Qmod_1st_sib)
                    if "quantize_" in attrb
                    and "calib_" not in attrb
                    and "_weight" not in attrb
                ]  # this covers quantize_features, _m1, _m2, don't sync _weights,
                for Qattr in Qattrs:
                    Quantizer_to_sync_to = getattr(Qmod_1st_sib, Qattr)
                    Quantizer_to_be_sync = getattr(module_output, Qattr)
                    if isinstance(Quantizer_to_sync_to, Qbypass):
                        continue  # skip sync'ing 32bit quantizers
                    cv = getattr(Quantizer_to_sync_to, "clip_val")
                    cvn = getattr(
                        Quantizer_to_sync_to, "clip_valn", None
                    )  # cv must exist, but cvn may not, hence default None

                    setattr(Quantizer_to_be_sync, "clip_val", cv)
                    if cvn:
                        setattr(Quantizer_to_be_sync, "clip_valn", cvn)

    # For nn.LSTM
    elif isinstance(module, nn.LSTM):
        if module.__class__ != nn.LSTM:
            logger.warning(
                f"{curr_full_name} {type(module)} seems to be a wrapper of LSTM."
                "Please make sure it doesn't wrap BN and activ func."
                "Otherwise please create an equivalen Linear wrapper and change qcfg['mapping']."
            )

        Qlstm = mapping.get(nn.LSTM, None)
        if Qlstm is None:
            if verbose:
                logger.info(
                    f"Skip quantization of {curr_full_name} - mapping of LSTM is None"
                )
            return module_output  # None means no swap for this type

        module_output = Qlstm(
            **base_params,
            num_bits_weight=qcfg["nbits_w_lstm"],
            qw_mode=qcfg["qw_mode_lstm"],
            num_bits_input=qcfg["nbits_i_lstm"],
            qi_mode=qcfg.get("qi_mode_lstm", qcfg["qa_mode_lstm"]),
            num_bits_hidden=qcfg["nbits_h_lstm"],
            qh_mode=qcfg.get("qh_mode_lstm", qcfg["qa_mode_lstm"]),
            align_zero=qcfg["align_zero"],
            qcfg=qcfg,
        )
        for k, v in module.named_parameters():
            if getattr(module, k, None):
                setattr(module_output, k, v)
        module_output._all_weights = module._all_weights

    # For nn.Embedding
    elif isinstance(module, nn.Embedding):
        # simplest case, only support rotation for now, no quantization
        Qemb = mapping.get(nn.Embedding, nn.Embedding)
        module_output = Qemb(module)

    return module_output


def q_any_net_5(model: nn.Module, qcfg: dict, verbose: bool = False):
    """Go through all model.named_modules(), try to create an equivalent Qlayer to replace each of
    the existing nn.layers.
    TODO: Check whether the new layer is on Qskip_layer list in make_quant_module(), why not here?

    Args:
        model (nn.Module): input model to be "prepared"
        qcfg (dict): quant config
        verbose (bool, optional): print debug info

    Returns:
        nn.Module: updated model is returned, but technically it's changed in place, users do not
                    need to rely on the return
    """
    # Third Party
    from torch.ao.quantization.utils import _parent_name
    from tqdm import tqdm

    total_modules = len(list(model.named_modules()))
    pbar = tqdm(
        model.named_modules(),
        total=total_modules,
        desc="Mapping modules to target Qmodules.",
    )
    for name, module in pbar:
        pbar.set_description(f"processing {name}")

        parent_module_name, curr_mod_name = _parent_name(name)
        new_module = make_quant_module(module, name, qcfg)
        parent_module = model.get_submodule(parent_module_name)

        if new_module is not module:
            parent_module.add_module(curr_mod_name, new_module)
            gc.collect()
            for r in gc.get_referrers(module):
                if isinstance(r, list):
                    logger.warning(
                        f"During swapping {name} module with quantizer, a 'list' in referrers"
                        f"was found !! {r if verbose else ''}"
                    )
                    logger.warning(
                        "Most likely somewhere in the forward() will utilize this list, so "
                        "list.replace(old_module, new_module) will be performed. PLEASE carefully "
                        "double check and make sure this is expected !!"
                    )
                    for i, e in enumerate(r):
                        r[i] = new_module if e is module else e

            if verbose:
                logger.info(f"Swap ({name}) from {type(module)} to {type(new_module)}")

    pbar.close()
    return model


quantized_modules = QBmm_modules + QConv2d_modules + QLinear_modules + QLSTM_modules


def has_quantized_module(model):
    """Check if model is already quantized - do not want to quantize twice if so"""
    return any(isinstance(m, quantized_modules) for m in model.modules())


def qmodel_prep(
    model,
    dloader,
    qcfg,
    optimizer=None,
    ckpt_reload=None,
    prefwdproc=None,
    save_fname="temp_model.pt",
    Qcali=False,
    dev=None,
    use_dynamo=False,
    verbose=False,
    **kwargs,
):
    """Prepare a given PyTorch model for quantization process through three parts:

    PART I: module swapping

    First, determine which layer to quantize via two options:
    Option 1: user specifies layer name patterns "TO QUANTIZE" through qcfg["qlayer_name_pattern"]
              this will only perform name matching and bypass tracing !!! use carefully !!!
              this option will not support BMMs, since BMM are not layers. can't determine single or
              double-sided, either. have to assume double-sided for all.
              can be used together with qcfg['qskip_layer_name'] and qcfg['qspecial_layers']
    Option 2: trace the model with dynamo (or TorchScript) and identify candidates to quantize
              "model_analyzer" will set up things through qcfg which will be used later in QanyNet()

    PART II: Initialize clipvals

    pretrained model provides all the weights before qmodel_prep() through mechanism like HF's
    .from_pretrain( args.model_name_or_path ) BUT there's no quantization info, eg clipvals in ckpt.
    It's well known that a good initial guess is critical for quantization => we could EITHER:
    a) load clipvals from a previously trained/tuned ckpt, if you had one, OR
    b) run a "calibration" with a small amount of real data
    NOTE: case a) only works for "very simple cases". Complicated ckpt, e.g. state_dict is not at
         the upmost level in the ckpt file, USER needs to handle it carefully on their own
        An example of "complicated ckpt":
            torch.save({'model': model, 'optimizer': optimizer, 'other stuff': xxxm...})

    PART III: update optimizer

    Add new param_groups for clip_vals in the optimizer (and remove them from existing groups if
    exists). This way we can control LR, decay of quant params better.

    NOTE:
    1. "dloader" or "dataloadrt" could be either i) a real torch dataloader that we can fetch from,
        ii) a list of data, or iii) a data structure tha can be fed to model directly.
        To avoid confusion, our new convention is:
        a. User should always try to provide ONE 'ready-to-run' data, i.e. a data structure
           that can be fed to model() directly
        b. the only case user should provide A LIST OF 'ready-to-run' data is OLD CALIBRATION
        c. if NEW CALIBRATION and user provides a list of data -> assume confusion, extract 1st elem
        In short:
        if dloader is a list: make sure qmodel_calibration == len(this list)
        else: assume it's a ready-to-run data structure that model requires.

    2. qcfg will be attached to the model during 1st pass of tracing, which will cause deepcopy
        problem (if needed) later, we will pop some items from qcfg then add it back at the end
    3. if DP model, batchsize usually refers to (batch_size_per_device * N_gpus), which could be too
        much for tracing (on a single GPU), need to make sure it's properly sliced.
        For example: bs_DP = min(2, qcfg["batch_size"] // qcfg["world_size"])
    4. if DP model, need to unwrap before tracing then re-wrap afterward. will have problem if do
        module swapping directly on wrapped DP models
    5. safetensors ckpt is PREFERRED because it allows accessing individual tensors. So that when
        possible, we may only load the clipvals but not the weights. especially handy for LLMs.

    Args:
        model (nn.Module): model to be quantized
        dloader (Any): user provided data for tracing or calibration
        qcfg (dict): quant config
        optimizer (nn.optimizer, optional): optimizer for training process. will be updated to
                                            accommodate quantization parameters
        ckpt_reload (str, optional): file name to a quantized checkpoint, will try to reload the
                                    trained quant params after qmodel_prep is done.
        prefwdproc (callable, optional): sometimes data fetched from dataloader need extra
                                        processing before being fed to model. This func can help.
                                        model( prefwdproc(data_fetched_from_loader) )
        save_fname (str, optional): filename for saving tracing info. only used in TorchScript case
        Qcali (bool, optional): trigger for calibration. [To-be-obsoleted]
        dev (device, optional): target device.
        use_dynamo (bool, optional): select which tracer, Dynamo or TorchScript.
        verbose (bool, optional): print debug info

    Returns:
        nn.Module: quantized model ready for further PTQ/QAT
    """

    sys.setrecursionlimit(4000)

    currDev = next(model.parameters()).device if dev is None else dev

    # Disable logger if not cpu or cuda:0 thread
    logger.disabled = currDev not in [torch.device("cpu"), torch.device("cuda:0")]

    tb_writer = qcfg.pop("tb_writer", None)

    # Check if model is already quantized
    if has_quantized_module(model):
        raise RuntimeError("Model to be quantized already has quantized module(s)")

    # Check config for bad values of important settings before consuming it
    model_dtype = next(model.parameters()).dtype
    check_config(qcfg, model_dtype)

    logger.info(f"--- Before model quantization --- \n {model}\n")
    qcfg["wasDPmodel"] = isinstance(model, nn.DataParallel)
    qcfg["wasDDPmodel"] = isinstance(model, torch.nn.parallel.DistributedDataParallel)
    qcfg["isRNNmodel"] = any(
        [qcfg["nbits_w_lstm"], qcfg["nbits_i_lstm"], qcfg["nbits_h_lstm"]]
    )
    qcfg["QBmm"] = not (
        qcfg["nbits_bmm1"] in [32, None]
        and qcfg["nbits_bmm2"] in [32, None]
        and qcfg["nbits_kvcache"] in [32, None]
    )

    if qcfg["wasDPmodel"] or qcfg["wasDDPmodel"]:
        DPorDDPdevices = model.device_ids
        model = model.module
    else:
        DPorDDPdevices = None

    qcfg["LUTmodule_name"] = {m: k for k, m in model.named_modules()}
    # TODO: This LUT is still being used, better to avoid this "global" way in qcfg and use local

    # ------ Determine which layer to quantize
    if qcfg["qlayer_name_pattern"] != []:
        # --- Option 1: rely on name matching, no graph tracing ---
        # Standard
        import re

        qskip_layer_name, QsinglesidedConvs = [], []
        mappable_classes = [
            cls for cls in qcfg["mapping"].keys() if not isinstance(cls, str)
        ]
        mappable_layers = [
            n
            for n, m in model.named_modules()
            if isinstance(m, tuple(mappable_classes))
        ]
        qskip_layer_name = set(mappable_layers)

        if isinstance(qcfg["qlayer_name_pattern"], str):
            qcfg["qlayer_name_pattern"] = [qcfg["qlayer_name_pattern"]]

        for pat in qcfg["qlayer_name_pattern"]:
            pcomp = re.compile(pat)
            matched = [name_i for name_i in mappable_layers if pcomp.match(name_i)]
            if verbose:
                logger.info(f"matched cases of pattern {pat}, {matched}")
            qskip_layer_name -= set(matched)
        qskip_layer_name = list(qskip_layer_name)
        logger.info(f"Layers that will not be quantized: {qskip_layer_name}")

    elif use_dynamo:
        # --- Option 2.1 trace the model with dynamo and find candidates to quantize
        # Local
        from fms_mo.fx.dynamo_utils import model_analyzer

        # TODO: need a more robust 'input parsing', similar to what we used in TS version
        if isinstance(dloader, torch.utils.data.DataLoader):
            sample_inp = next(iter(dloader))
        elif isinstance(dloader, list):
            Ncalib = max(qcfg["qmodel_calibration"], qcfg["qmodel_calibration_new"])
            if Ncalib > 0 and len(dloader) == Ncalib:
                sample_inp = dloader[0]
            else:
                sample_inp = dloader
        else:
            # assume user provides something ready-to-run
            sample_inp = dloader

        qskip_layer_name, QsinglesidedConvs = [], []
        sample_inp = prepare_inputs(currDev, sample_inp)
        model_analyzer(model, sample_inp, qcfg, plotsvg=kwargs.get("plotsvg", False))
        # NOTE: in this new model_analyzer, search results will be stored into
        #      qcfg['qskip_layer_name'] and qcfg['qsinglesided_name']
    else:
        # --- Option 2.2 trace the model with TorchScript
        # Local
        from fms_mo.utils.torchscript_utils import model_analyzer_ts

        qskip_layer_name, QsinglesidedConvs = model_analyzer_ts(
            model, dloader, qcfg, prefwdproc, save_fname, dev
        )

    # default Qxxx_name are [], use "append" to avoid overriding existing ones
    qcfg["qskip_layer_name"] += qskip_layer_name
    qcfg["qsinglesided_name"] += QsinglesidedConvs

    if "mapping" not in qcfg:
        raise RuntimeError(
            "Mapping dictionary not defined! Please double-check fms_mo_init()"
        )

    if verbose:
        logger.info(
            f"\nWill skip the following layers: \n {qcfg['qskip_layer_name']}\n"
        )
        logger.info(
            f"\nWill use single-sided Conv for: \n {qcfg['qsinglesided_name']}\n"
        )

    model = q_any_net_5(model, qcfg, verbose)

    model.to(currDev)
    qcfg["LUTmodule_name"].update(
        {m: k for k, m in model.named_modules()}
    )  # Qmodules added now

    # --- PART 2: Initialize clipvals, EITHER:
    #     a) load clipvals from a previously trained/tuned ckpt, if you had one, OR
    #     b) run a "calibration" with a small amount of real data

    #   --- Option a:
    if isinstance(ckpt_reload, str):
        fobj = Path(ckpt_reload)
        org_model_path = qcfg.get("model_name_or_path", "")
        need_to_load_weights = True
        if fobj.is_dir():
            need_to_load_weights = fobj != Path(org_model_path)
            ckpt_files = []
            for ext in ["safetensors", "pt", "bin"]:
                ckpt_files.extend(fobj.glob(f"*.{ext}"))
            assert (
                len(ckpt_files) > 0
            ), f"Cannot find any checkpoint files under {fobj} to reload."
            fobj = ckpt_files[
                0
            ]  # if more than 1 ckpt file, no preference, just pick the 1st (for now)
        elif fobj.is_file():
            need_to_load_weights = fobj.parent != Path(org_model_path)

        ckpt_state_dict = None
        w_shapes = {}
        file_ext = fobj.suffix
        if file_ext == ".bin":
            ckpt_state_dict = torch.load(fobj, map_location="cpu")
        elif file_ext == ".safetensors":
            # Third Party
            from safetensors import safe_open

            with safe_open(fobj, framework="pt", device="cpu") as f:
                if need_to_load_weights:
                    ckpt_state_dict = {key: f.get_tensor(key) for key in f.keys()}
                else:
                    ckpt_state_dict = {
                        key: f.get_tensor(key) for key in f.keys() if "clip_val" in key
                    }
                w_shapes = {
                    k: f.get_slice(k).get_shape() for k in f.keys() if "weight" in k
                }
        elif file_ext == ".pt":
            tmp_model = torch.load(fobj, map_location="cpu")
            if isinstance(tmp_model, nn.Module):
                ckpt_state_dict = tmp_model.state_dict()
            elif isinstance(tmp_model, dict):
                ckpt_state_dict = tmp_model

        if not ckpt_state_dict:
            raise RuntimeError(
                f"The provided checkpoint {ckpt_reload} has an unsupported format. Please check!"
            )
        if w_shapes == {}:
            w_shapes = {k: v.shape for k, v in ckpt_state_dict.items() if "weight" in k}

        # check model/ckpt perCh consistency, i.e. perCh vs perT for W
        for n, v in ckpt_state_dict.items():
            if n.endswith("quantize_weight.clip_val"):
                w_shape_ckpt = w_shapes[
                    n.replace("quantize_weight.clip_val", "weight")
                ]  # [out,in]
                is_cvw_vec_ckpt = (
                    v.shape[0] != 1
                )  # i.e, True -> cvw is a vector in ckpt -> perCh

                # case 1: model is perCh but clipval_W in ckpt to be loaded is a scalar
                #         => broadcast to model's shape
                if "perCh" in qcfg["qw_mode"] and not is_cvw_vec_ckpt:
                    logger.info(
                        f"Checkpoint w.clipval shape={v.shape} is inconsistent "
                        f"with w.shape {w_shape_ckpt}"
                    )
                    ckpt_state_dict[n] = v.expand(w_shape_ckpt[0])

                # case 2: model is not perCh but clipval_W in ckpt to be loaded is a vector
                #         => use max() to reduce cvw to scalar for perT
                elif "perCh" not in qcfg["qw_mode"] and is_cvw_vec_ckpt:
                    ckpt_state_dict[n] = torch.max(v)
                # TODO: how about perGroup?

        if qcfg["wasDPmodel"]:
            # if ckpt was saved when DP model is still wrapped, need to remove the prefix 'module.'
            ckpt_state_dict = {
                k.replace("module.", ""): v for k, v in ckpt_state_dict.items()
            }

        # make sure all items in ckpt_dict exist in model
        ckpt_keys_exist_in_model = [
            k for k in ckpt_state_dict if k in model.state_dict()
        ]
        ckpt_keys_extra = set(ckpt_state_dict.keys()) - set(ckpt_keys_exist_in_model)
        real_extra = [
            k for k in ckpt_keys_extra if not k.endswith("quantize_weight.clip_valn")
        ]
        if len(real_extra) > 0:
            message = (
                f"ckpt to-be-loaded has extra items that are not in the model: {real_extra}"
                + "\n           Please make sure this is the right ckpt."
            )
            warnings.warn(message, UserWarning)

        model.load_state_dict(ckpt_state_dict, strict=False)

    #   --- Option b): use calibration to get clip_vals
    elif Qcali or qcfg["qmodel_calibration"] > 0:
        logger.info(
            f"Calibration begins, will run {qcfg['qmodel_calibration']} passes."
        )
        qmodel_calib(model, qcfg, dataloader=dloader, prefwdproc=prefwdproc)
        # NOTE: by default qmodel_calib will not make a copy. if needed, use make_copy flag
    else:
        logger.info(
            "Please provide a valid quantized checkpoint or run calibration for best results."
        )

    model = model.to(currDev)

    # Now we can wrap DP/DDP model back, if it was a DP or DDP model.
    if qcfg["wasDPmodel"]:
        model = torch.nn.DataParallel(model, device_ids=DPorDDPdevices)
    if qcfg["wasDDPmodel"]:
        model = torch.nn.parallel.DistributedDataParallel(
            model, device_ids=DPorDDPdevices
        )

    qconfig_save(qcfg, fname="qcfg.json")
    qcfg["tb_writer"] = tb_writer

    logger.info(f"--- Quantized model --- \n{model}\n")

    # --- PART 3: update optimizer to add new param_groups for clip_vals
    if optimizer:
        optimizer = update_optim_param_groups(model, optimizer, qcfg)
    else:
        if verbose:
            logger.info(
                "If QAT is intended, please provide the optimizer to qmodel_prep(), "
                "or carefully handle the optimizer.param_group for clip_vals."
            )
        return model<|MERGE_RESOLUTION|>--- conflicted
+++ resolved
@@ -231,13 +231,8 @@
         base_params = {}
         if hasattr(module, "__constants__"):
             base_params = {k: getattr(module, k) for k in module.__constants__}
-<<<<<<< HEAD
             base_params["bias"] = getattr(module, "bias", None) is not None
-        base_params["device"] = next(module.parameters()).device  # usually cuda
-=======
-            base_params["bias"] = module.bias is not None
         base_params["device"] = "meta"
->>>>>>> 9ee258bb
 
     module_output = module
 
